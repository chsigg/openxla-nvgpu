--- conflicted
+++ resolved
@@ -40,7 +40,6 @@
 // CHECK-SAME:     ) -> !cudnn.tensor<100x1x28x28xf32, NCHW>
 // CHECK:        cudnn.return %[[RESULT]]
 
-<<<<<<< HEAD
 // CHECK:      @test_conv(
 // CHECK-SAME:   %[[INPUT]]: tensor<100x32x26x26xf32>,
 // CHECK-SAME:   %[[FILTER]]: tensor<1x32x3x3xf32>
@@ -49,10 +48,6 @@
   %input : tensor<100x32x26x26xf32>,
   %filter : tensor<1x32x3x3xf32>
 ) -> tensor<100x1x28x28xf32> {
-=======
-// CHECK: @test_conv_NCHW(%[[ARG0]]: tensor<100x32x26x26xf32>, %[[ARG1]]: tensor<1x32x3x3xf32>)
-func.func @test_conv_NCHW(%x : tensor<100x32x26x26xf32>, %w : tensor<1x32x3x3xf32>) -> tensor<100x1x28x28xf32> {
->>>>>>> 0f6d3051
   // CHECK: %[[DEVICE_0:.*]] = hal.ex.shared_device
   // CHECK: %[[HANDLE_0:.*]] = cudnn.handle(%[[DEVICE_0]])
   // CHECK: %[[CALL_0:.*]] = cudnn.call handle(%[[HANDLE_0]]) @stablehlo.convolution(%[[INPUT]], %[[FILTER]])
@@ -99,25 +94,17 @@
 // CHECK-SAME:     : (!cudnn.tensor<100x1x28x28xf32, NHWC>) -> !cudnn.tensor<100x1x28x28xf32, NHWC>
 // CHECK:        cudnn.return %[[RESULT]]
 
-<<<<<<< HEAD
-// CHECK:      @test_conv(
+// CHECK:      @test_graph(
 // CHECK-SAME:   %[[INPUT]]: tensor<100x26x26x32xf32>,
 // CHECK-SAME:   %[[FILTER]]: tensor<1x3x3x32xf32>
 // CHECK-SAME: ) -> tensor<100x28x28x1xf32> {
-func.func @test_conv(
+func.func @test_graph(
   %input : tensor<100x26x26x32xf32>,
   %filter : tensor<1x3x3x32xf32>
 ) -> tensor<100x28x28x1xf32> {
   // CHECK: %[[DEVICE:.*]] = hal.ex.shared_device
   // CHECK: %[[HANDLE:.*]] = cudnn.handle(%[[DEVICE]])
   // CHECK: %[[CALL:.*]] = cudnn.call handle(%[[HANDLE]]) @stablehlo.clamp(%[[INPUT]], %[[FILTER]])
-=======
-// CHECK: @test_conv_NHWC(%[[ARG0]]: tensor<100x26x26x32xf32>, %[[ARG1]]: tensor<1x3x3x32xf32>)
-func.func @test_conv_NHWC(%x : tensor<100x26x26x32xf32>, %w : tensor<1x3x3x32xf32>) -> tensor<100x28x28x1xf32> {
-  // CHECK: %[[DEVICE_0:.*]] = hal.ex.shared_device
-  // CHECK: %[[HANDLE_0:.*]] = cudnn.handle(%[[DEVICE_0]])
-  // CHECK: %[[CALL_0:.*]] = cudnn.call handle(%[[HANDLE_0]]) @stablehlo.convolution(%[[ARG0]], %[[ARG1]])
->>>>>>> 0f6d3051
   // CHECK: return %[[CALL_0]]
   %conv = "stablehlo.convolution"(%input, %filter) {
     batch_group_count = 1 : i64,
